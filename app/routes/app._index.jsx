import { useEffect, useState, useRef } from "react";
import { getCalApi } from "@calcom/embed-react";
import { useFetcher } from "@remix-run/react";
import {
  Page,
  Layout,
  Text,
  Card,
  Button,
  BlockStack,
  TextField,
  FormLayout,
  Box,
  InlineStack,
  Select,
} from "@shopify/polaris";
import { TitleBar, useAppBridge } from "@shopify/app-bridge-react";
import { authenticate } from "../shopify.server";
import prisma from "../db.server";
import { Resend } from "resend";
import { Client } from "@hubspot/api-client";

// Validation utility functions
function validateEmail(email) {
  // Stricter regex: valid email with only letters allowed after final dot
  const emailPattern = /^[a-zA-Z0-9._%+-]+@[a-zA-Z0-9.-]+\.[a-zA-Z]{2,}$/;
  return emailPattern.test(email);
}
const validateName = (name) =>
  /^[a-zA-Z\s'-]+$/.test(name || "") && name.trim().length >= 2;
const validatePhone = (phoneNumber, countryCode) => {
  if (!phoneNumber || phoneNumber.trim() === "") return true; // Optional field
  // Remove all non-digit characters for validation
  const cleanPhone = phoneNumber.replace(/[^\d]/g, "");
  // Should be between 7-12 digits (without country code)
  return cleanPhone.length >= 7 && cleanPhone.length <= 12;
};

// Country codes data
const COUNTRY_CODES = [
  { label: "🇺🇸 United States (+1)", value: "+1" },
  { label: "🇮🇳 India (+91)", value: "+91" },
  { label: "🇬🇧 United Kingdom (+44)", value: "+44" },
  { label: "🇨🇦 Canada (+1)", value: "+1" },
  { label: "🇦🇺 Australia (+61)", value: "+61" },
  { label: "🇩🇪 Germany (+49)", value: "+49" },
  { label: "🇫🇷 France (+33)", value: "+33" },
  { label: "🇯🇵 Japan (+81)", value: "+81" },
  { label: "🇨🇳 China (+86)", value: "+86" },
  { label: "🇧🇷 Brazil (+55)", value: "+55" },
  { label: "🇲🇽 Mexico (+52)", value: "+52" },
  { label: "🇷🇺 Russia (+7)", value: "+7" },
  { label: "🇰🇷 South Korea (+82)", value: "+82" },
  { label: "🇮🇹 Italy (+39)", value: "+39" },
  { label: "🇪🇸 Spain (+34)", value: "+34" },
  { label: "🇳🇱 Netherlands (+31)", value: "+31" },
  { label: "🇸🇪 Sweden (+46)", value: "+46" },
  { label: "🇳🇴 Norway (+47)", value: "+47" },
  { label: "🇩🇰 Denmark (+45)", value: "+45" },
  { label: "🇫🇮 Finland (+358)", value: "+358" },
];

export const loader = async ({ request }) => {
  await authenticate.admin(request);
  return null;
};

export const action = async ({ request }) => {
  await authenticate.admin(request);

  const formData = await request.formData();
  const firstName = formData.get("firstName");
  const lastName = formData.get("lastName");
  const email = formData.get("email");
  const countryCode = formData.get("countryCode");
  const phoneNumber = formData.get("phoneNumber");
  const phone = countryCode && phoneNumber ? `${countryCode} ${phoneNumber.trim()}` : null;
  const questions = formData.get("questions");

  // Server-side validation
  const errors = {};
  if (!firstName?.trim()) errors.firstName = "First name is required";
  else if (firstName.trim().length < 2) errors.firstName = "At least 2 characters";
  else if (firstName.trim().length > 50) errors.firstName = "Max 50 characters";
  else if (!validateName(firstName.trim())) errors.firstName = "Only letters, spaces, - and '";

  if (!lastName?.trim()) errors.lastName = "Last name is required";
  else if (lastName.trim().length < 2) errors.lastName = "At least 2 characters";
  else if (lastName.trim().length > 50) errors.lastName = "Max 50 characters";
  else if (!validateName(lastName.trim())) errors.lastName = "Only letters, spaces, - and '";

  if (!email?.trim()) errors.email = "Email is required";
  else if (email.trim().length > 254) errors.email = "Email too long";
  else if (!validateEmail(email.trim())) errors.email = "Invalid email";

  if (phoneNumber?.trim() && !validatePhone(phoneNumber.trim(), countryCode)) {
    errors.phoneNumber = "Invalid phone number format";
  }

  if (!questions?.trim()) errors.questions = "Questions field is required";
  else if (questions.trim().length < 10) errors.questions = "Minimum 10 characters";
  else if (questions.trim().length > 1000) errors.questions = "Max 1000 characters";

  if (Object.keys(errors).length > 0) {
    return { success: false, errors, message: "Please fix the validation errors" };
  }

  // Helper function for fallback to Prisma + Resend
  const fallbackToDatabase = async () => {
    console.log("Falling back to database and email notification");
    
    // Optional duplicate check
    const existing = await prisma.contactForm.findFirst({
      where: { email: email.trim().toLowerCase() },
    });
    if (existing) {
      return {
        success: false,
        message: "A submission with this email already exists. Please use a different email or contact support.",
      };
    }

    // Save to database
    await prisma.contactForm.create({
      data: {
        firstName: firstName.trim(),
        lastName: lastName.trim(),
        email: email.trim().toLowerCase(),
        phone: phone?.trim() || null,
        questions: questions.trim(),
      },
    });

    // Send email notification
    const resend = new Resend(process.env.RESEND_API_KEY);
    await resend.emails.send({
      from: "onboarding@resend.dev",
      to: "abhinav.kavuluru@i95dev.com",
      subject: "New Contact Form Submission",
      html: `
        <h2>New Contact Form Submission</h2>
        <p><strong>First Name:</strong> ${firstName}</p>
        <p><strong>Last Name:</strong> ${lastName}</p>
        <p><strong>Email:</strong> ${email}</p>
        ${phone ? `<p><strong>Phone:</strong> ${phone}</p>` : ''}
        <p><strong>Questions:</strong></p>
        <p>${questions}</p>
      `,
    });

    return { success: true, message: "Form submitted successfully! Our team will contact you soon." };
  };

  try {
    // Try HubSpot first if API key is available
    if (process.env.HUBSPOT_API_KEY) {
      try {
        console.log("Attempting to create HubSpot contact");
        const hubspotClient = new Client({ accessToken: process.env.HUBSPOT_API_KEY });
<<<<<<< HEAD

=======
        
>>>>>>> 0ed3838e
        // Create contact in HubSpot
        const contactProperties = {
          firstname: firstName.trim(),
          lastname: lastName.trim(),
          email: email.trim().toLowerCase(),
          ...(phone && { phone: phone.trim() }),
          // Store questions in notes field or create a custom property in HubSpot
          hs_content_membership_notes: questions.trim()
        };

        await hubspotClient.crm.contacts.basicApi.create({
          properties: contactProperties
        });

        console.log("HubSpot contact created successfully");
        return { success: true, message: "Form submitted successfully! Our team will contact you soon." };
      } catch (hubspotError) {
        console.error("HubSpot creation failed, falling back to database:", hubspotError);
        // Fall back to database and email
        return await fallbackToDatabase();
      }
    } else {
      console.log("No HubSpot API key found, using database fallback");
      // No HubSpot API key, use database directly
      return await fallbackToDatabase();
    }
  } catch (error) {
    console.error("Form submission error:", error);
    return { success: false, message: "Failed to submit form. Please try again later." };
  }
};

export default function Index() {
  const fetcher = useFetcher();
  const shopify = useAppBridge();

  const isLoading =
    ["loading", "submitting"].includes(fetcher.state) && fetcher.formMethod === "POST";

  const [formData, setFormData] = useState({
    firstName: "",
    lastName: "",
    email: "",
    countryCode: "+1",
    phoneNumber: "",
    questions: "",
  });
  const [errors, setErrors] = useState({});
  const [touched, setTouched] = useState({});
  const [calReady, setCalReady] = useState(false);

  // Initialize Cal.com
  useEffect(() => {
    (async function () {
      try {
        const cal = await getCalApi({"namespace":"30min"});
        cal("ui", {"hideEventTypeDetails":false,"layout":"month_view"});
        setCalReady(true);
      } catch (error) {
        // console.error("Cal.com initialization failed:", error);
      }
    })();
  }, []);

  // Function to open Cal.com popup
  const openCalPopup = async () => {
    try {
      // console.log("Attempting to open Cal.com popup...");
      // Try to click the hidden button to trigger Cal.com popup
      const calButton = document.getElementById("cal-trigger-button");
      if (calButton) {
        calButton.click();
        // console.log("Cal.com popup triggered via button click");
      } else {
        // Fallback to API method
        const cal = await getCalApi({"namespace":"30min"});
        if (cal) {
          // console.log("Opening Cal.com popup via API...");
          cal("open", {
            calLink: "nsconnect/30min",
            namespace: "30min",
            config: {"layout":"month_view"}
          });
        } else {
          // console.error("Cal API not ready");
        }
      }
    } catch (error) {
      // console.error("Failed to open Cal.com popup:", error);
    }
  };

  // Handle result of submit
  useEffect(() => {
    if (fetcher.data?.success) {
      shopify.toast.show(fetcher.data.message, { duration: 1500 });

      // reset form
      setFormData({ firstName: "", lastName: "", email: "", countryCode: "+1", phoneNumber: "", questions: "" });
      setErrors({});
      setTouched({});
      
      // Open Cal.com popup after successful submission
      setTimeout(() => {
        if (calReady) {
          openCalPopup();
        } else {
          // console.log("Cal not ready, retrying...");
          setTimeout(() => openCalPopup(), 1000);
        }
      }, 1000);
    } else if (fetcher.data?.success === false) {
      if (fetcher.data.errors) setErrors(fetcher.data.errors);
      shopify.toast.show(fetcher.data.message, { isError: true });
    }
  }, [fetcher.data, shopify]);

  // Client-side validation
  const validateField = (field, value) => {
    let error = "";
    if (field === "firstName" || field === "lastName") {
      if (!value?.trim()) error = `${field === "firstName" ? "First" : "Last"} name is required`;
      else if (value.trim().length < 2) error = "At least 2 characters";
      else if (value.trim().length > 50) error = "Max 50 characters";
      else if (!validateName(value.trim())) error = "Only letters, spaces, - and '";
    } else if (field === "email") {
      if (!value?.trim()) error = "Email is required";
      else if (value.trim().length > 254) error = "Email too long";
      else if (!validateEmail(value.trim())) error = "Invalid email";
    } else if (field === "phoneNumber") {
      if (value?.trim() && !validatePhone(value.trim())) error = "Invalid phone number format";
    } else if (field === "countryCode") {
      // Country code doesn't need validation as it's from dropdown
    } else if (field === "questions") {
      if (!value?.trim()) error = "Questions field is required";
      else if (value.trim().length < 10) error = "Minimum 10 characters";
      else if (value.trim().length > 1000) error = "Max 1000 characters";
    }
    return error;
  };

  const handleSubmit = () => {
    // Validate before submission
    const newErrors = {};
    Object.keys(formData).forEach((field) => {
      const error = validateField(field, formData[field]);
      if (error) newErrors[field] = error;
    });
    if (Object.keys(newErrors).length > 0) {
      setErrors(newErrors);
      setTouched(Object.keys(formData).reduce((acc, k) => ({ ...acc, [k]: true }), {}));
      shopify.toast.show("Please fix the validation errors", { isError: true });
      return;
    }

    const form = new FormData();
    Object.entries(formData).forEach(([k, v]) => form.append(k, v));
    fetcher.submit(form, { method: "POST" });
  };

  const handleInputChange = (field) => (value) => {
    setFormData((prev) => ({ ...prev, [field]: value }));
    if (touched[field]) {
      const error = validateField(field, value);
      setErrors((prev) => ({ ...prev, [field]: error }));
    }
  };
  const handleBlur = (field) => () => {
    setTouched((prev) => ({ ...prev, [field]: true }));
    const error = validateField(field, formData[field]);
    setErrors((prev) => ({ ...prev, [field]: error }));
  };

  return (
    <Page>
      <TitleBar title="NetSuite Integration" />
      <Layout>
        <Layout.Section>
          {/* Header Image */}
          <Box paddingBlockEnd="10">
            <div
              style={{
                width: "100%",
                height: "210px",
                backgroundImage: "url(/V1.png)",
                backgroundSize: "cover",
                backgroundPosition: "center",
                backgroundRepeat: "no-repeat",
                borderRadius: "12px",
              }}
            />
          </Box>

          <Card>
            <BlockStack gap="600">
              <Box paddingInline="400" paddingBlock="400">
                <BlockStack gap="300">
                  <InlineStack align="center">
                    <Text as="h1" variant="headingXl" alignment="center">
                      Shopify NetSuite Integration
                    </Text>
                  </InlineStack>
                  <InlineStack align="center">
                    <Text variant="bodyLg" as="p" tone="subdued" alignment="center">
                      Fill out this form and our team will reach out to onboard you
                    </Text>
                  </InlineStack>
                </BlockStack>
              </Box>

              <Box paddingInline="400" paddingBlockEnd="400">
                <FormLayout>
                  <FormLayout.Group>
                    <TextField
                      label="First Name"
                      value={formData.firstName}
                      onChange={handleInputChange("firstName")}
                      onBlur={handleBlur("firstName")}
                      autoComplete="given-name"
                      required
                      error={errors.firstName}
                      maxLength={50}
                    />
                    <TextField
                      label="Last Name"
                      value={formData.lastName}
                      onChange={handleInputChange("lastName")}
                      onBlur={handleBlur("lastName")}
                      autoComplete="family-name"
                      required
                      error={errors.lastName}
                      maxLength={50}
                    />
                  </FormLayout.Group>

                  <TextField
                    label="Email"
                    type="email"
                    value={formData.email}
                    onChange={handleInputChange("email")}
                    onBlur={handleBlur("email")}
                    autoComplete="email"
                    required
                    error={errors.email}
                    maxLength={254}
                  />

                  <FormLayout.Group>
                    <Select
                      label="Country Code (Optional)"
                      options={COUNTRY_CODES}
                      value={formData.countryCode}
                      onChange={handleInputChange("countryCode")}
                    />
                    <TextField
                      label="Phone Number (Optional)"
                      type="tel"
                      value={formData.phoneNumber}
                      onChange={handleInputChange("phoneNumber")}
                      onBlur={handleBlur("phoneNumber")}
                      autoComplete="tel"
                      placeholder="555-123-4567"
                      helpText="Enter your phone number without country code"
                      error={errors.phoneNumber}
                      maxLength={15}
                    />
                  </FormLayout.Group>

                  <TextField
                    label="Questions, Needs, or Challenges"
                    value={formData.questions}
                    onChange={handleInputChange("questions")}
                    onBlur={handleBlur("questions")}
                    multiline={4}
                    helpText={
                      <span>
                        By supplying my contact information, I authorize i95Dev to contact me
                        regarding its products and services. See our{" "}
                        <a
                          href="https://www.i95dev.com/privacy-policy/"
                          target="_blank"
                          rel="noopener noreferrer"
                          style={{ color: "#005bd3", textDecoration: "underline" }}
                        >
                          Privacy Policy
                        </a>{" "}
                        for more details.
                      </span>
                    }
                    required
                    error={errors.questions}
                    maxLength={1000}
                  />

                  <Box paddingBlockStart="400">
                    <InlineStack align="center">
                      <Button
                        primary
                        loading={isLoading}
                        onClick={handleSubmit}
                        size="large"
                        disabled={isLoading}
                      >
                        {isLoading ? "Submitting..." : "Submit"}
                      </Button>
                    </InlineStack>
                  </Box>

                  {/* Hidden Cal.com trigger button */}
                  <button
                    style={{ display: "none" }}
                    data-cal-namespace="30min"
                    data-cal-link="nsconnect/30min"
                    data-cal-config='{"layout":"month_view"}'
                    id="cal-trigger-button"
                  >
                    Schedule Meeting
                  </button>
                </FormLayout>
              </Box>
            </BlockStack>
          </Card>
        </Layout.Section>
      </Layout>
    </Page>
  );
}<|MERGE_RESOLUTION|>--- conflicted
+++ resolved
@@ -157,11 +157,7 @@
       try {
         console.log("Attempting to create HubSpot contact");
         const hubspotClient = new Client({ accessToken: process.env.HUBSPOT_API_KEY });
-<<<<<<< HEAD
-
-=======
         
->>>>>>> 0ed3838e
         // Create contact in HubSpot
         const contactProperties = {
           firstname: firstName.trim(),
